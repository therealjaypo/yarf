/*
 * Copyright (C) 2012-2013 Paul Ionkin <paul.ionkin@gmail.com>
 * Copyright (C) 2012-2013 Skoobe GmbH. All rights reserved.
 *
 * This program is free software: you can redistribute it and/or modify
 * it under the terms of the GNU General Public License as published by
 * the Free Software Foundation, either version 3 of the License, or
 * (at your option) any later version.
 *
 * This program is distributed in the hope that it will be useful,
 * but WITHOUT ANY WARRANTY; without even the implied warranty of
 * MERCHANTABILITY or FITNESS FOR A PARTICULAR PURPOSE.  See the
 * GNU General Public License for more details.
 * 
 * You should have received a copy of the GNU General Public License
 * along with this program.  If not, see <http://www.gnu.org/licenses/>
 */
#include "dir_tree.h"
#include "rfuse.h"
#include "http_connection.h"
#include "client_pool.h"
#include "file_io_ops.h"
#include "cache_mng.h"
#include "utils.h"

/*{{{ struct / defines*/

struct _DirEntry {
    fuse_ino_t ino;
    fuse_ino_t parent_ino;
    gchar *basename;
    gchar *fullpath;
    guint64 age; // if age >= parent's age, then show entry in directory listing
    gboolean removed;
    
    // type of directory entry
    DirEntryType type;

    gboolean is_modified; // do not show it

    guint64 size;
    mode_t mode;
    time_t ctime;

    // for type == DET_dir
    char *dir_cache; // FUSE directory cache
    size_t dir_cache_size; // directory cache size
    time_t dir_cache_created;
    gboolean dir_cache_updating; // currently sending request for a fresh copy of dir list, return local directory cache

    GHashTable *h_dir_tree; // name -> data

    gboolean is_updating; // TRUE if getting attributes
    time_t updated_time; // time when entry was updated
    time_t access_time; // time when entry was accessed

    gchar *etag; // S3 md5
    gchar *version_id;
    gchar *content_type;
    time_t xattr_time; // time when XAttrs were updated
};

struct _DirTree {
    DirEntry *root;
    GHashTable *h_inodes; // inode -> DirEntry
    Application *app;

    fuse_ino_t max_ino;

    gint64 current_write_ops; // the number of current write operations
};

#define DIR_TREE_LOG "dir_tree"
#define DIR_DEFAULT_MODE S_IFDIR | 0755
#define FILE_DEFAULT_MODE S_IFREG | 0644
/*}}}*/

/*{{{ func declarations */
static DirEntry *dir_tree_add_entry (DirTree *dtree, const gchar *basename, mode_t mode, 
    DirEntryType type, fuse_ino_t parent_ino, off_t size, time_t ctime);
static void dir_tree_entry_modified (DirTree *dtree, DirEntry *en);
static void dir_entry_destroy (gpointer data);
/*}}}*/

/*{{{ create / destroy */

DirTree *dir_tree_create (Application *app)
{
    DirTree *dtree;

    dtree = g_new0 (DirTree, 1);
    dtree->app = app;
    // children entries are destroyed by parent directory entries
    dtree->h_inodes = g_hash_table_new (g_direct_hash, g_direct_equal);
    dtree->max_ino = FUSE_ROOT_ID;
    dtree->current_write_ops = 0;

    dtree->root = dir_tree_add_entry (dtree, "/", DIR_DEFAULT_MODE, DET_dir, 0, 0, time (NULL));

    LOG_debug (DIR_TREE_LOG, "DirTree created");

    return dtree;
}

void dir_tree_destroy (DirTree *dtree)
{
    g_hash_table_destroy (dtree->h_inodes);
    dir_entry_destroy (dtree->root);
    g_free (dtree);
}
/*}}}*/

/*{{{ dir_entry operations */
static void dir_entry_destroy (gpointer data)
{
    DirEntry *en = (DirEntry *) data;

    if (!en)
        return;

    // recursively delete entries
    if (en->h_dir_tree)
        g_hash_table_destroy (en->h_dir_tree);
    if (en->dir_cache)
        g_free (en->dir_cache);
    if (en->etag)
        g_free (en->etag);
    if (en->version_id)
        g_free (en->version_id);
    if (en->content_type)
        g_free (en->content_type);

    g_free (en->basename);
    g_free (en->fullpath);
    g_free (en);
}

// create and add a new entry (file or dir) to DirTree
static DirEntry *dir_tree_add_entry (DirTree *dtree, const gchar *basename, mode_t mode, 
    DirEntryType type, fuse_ino_t parent_ino, off_t size, time_t ctime)
{
    DirEntry *en;
    DirEntry *parent_en = NULL;
    gchar *fullpath = NULL;
    char tmbuf[64];
    struct tm *nowtm;
    guint64 current_age = 0; 

    // get the parent, for inodes > 0
    if (parent_ino) {
        parent_en = g_hash_table_lookup (dtree->h_inodes, GUINT_TO_POINTER (parent_ino));
        if (!parent_en) {
            LOG_err (DIR_TREE_LOG, "Parent not found for ino: %"INO_FMT" !", INO parent_ino);
            return NULL;
        }
    }

    if (parent_en) {
        // check if parent already contains file with the same name.
        en = g_hash_table_lookup (parent_en->h_dir_tree, basename);
        if (en && en->type != type) {
            LOG_debug (DIR_TREE_LOG, "Parent already contains file %s!", basename);
            return NULL;
        }
    }

    // get fullname
    if (parent_ino) {
        // update directory buffer
        dir_tree_entry_modified (dtree, parent_en);
        current_age = parent_en->age;

        if (parent_ino == FUSE_ROOT_ID)
            fullpath = g_strdup_printf ("%s", basename);
        else
            fullpath = g_strdup_printf ("%s/%s", parent_en->fullpath, basename);
    } else {
        fullpath = g_strdup ("");
    }

    en = g_new0 (DirEntry, 1);
    en->is_updating = FALSE;
    en->fullpath = fullpath;
    en->ino = dtree->max_ino++;
    en->age = current_age;
    en->basename = g_strdup (basename);
    en->mode = mode;
    en->size = size;
    en->parent_ino = parent_ino;
    en->type = type;
    en->ctime = ctime;
    en->is_modified = FALSE;
    en->removed = FALSE;
    en->updated_time = 0;
    en->access_time = time (NULL);
    en->xattr_time = 0;

    // cache is empty
    en->dir_cache = NULL;
    en->dir_cache_size = 0;
    en->dir_cache_created = 0;
    en->dir_cache_updating = FALSE;

    nowtm = localtime (&en->ctime);
    strftime (tmbuf, sizeof (tmbuf), "%Y-%m-%d %H:%M:%S", nowtm);

    LOG_debug (DIR_TREE_LOG, INO_H"Creating new DirEntry: %s, fullpath: %s, mode: %d time: %s", 
        INO_T (en->ino), en->basename, en->fullpath, en->mode, tmbuf);
   
    if (type == DET_dir) {
        en->h_dir_tree = g_hash_table_new_full (g_str_hash, g_str_equal, g_free, dir_entry_destroy);
    }
    
    // add to global inode hash
    g_hash_table_insert (dtree->h_inodes, GUINT_TO_POINTER (en->ino), en);

    // add to the parent's hash
    if (parent_ino)
        g_hash_table_insert (parent_en->h_dir_tree, g_strdup (en->basename), en);

    // inform parent that the directory cache has changed
    if (parent_ino)
        dir_tree_entry_modified (dtree, parent_en);
    
    return en;
}

static gboolean dir_tree_is_cache_expired (DirTree *dtree, DirEntry *en)
{
    time_t t;

    // cache is not filled
    if (!en->dir_cache_size || !en->dir_cache_created)
        return TRUE;

    t = time (NULL);

    // make sure "now" is greater than cache time
    if (t < en->dir_cache_created)
        return FALSE;
    
    // is it expired
    if (t - en->dir_cache_created > (time_t)conf_get_uint (application_get_conf (dtree->app), "filesystem.dir_cache_max_time"))
        return TRUE;

    return FALSE;
}

// increase the age of directory
void dir_tree_start_update (DirEntry *en, G_GNUC_UNUSED const gchar *dir_path)
{
    //XXX: per directory ?
    en->age++;
    
    LOG_err (DIR_TREE_LOG, "UPDATED CURRENT AGE: %"G_GUINT64_FORMAT, en->age);
}

// remove DirEntry, which age is lower than the current
static gboolean dir_tree_stop_update_on_remove_child_cb (gpointer key, gpointer value, gpointer ctx)
{
    DirTree *dtree = (DirTree *)ctx;
    DirEntry *en = (DirEntry *) value;
    DirEntry *parent_en;
    const gchar *name = (const gchar *) key;
    time_t now = time (NULL);
    
    parent_en = g_hash_table_lookup (dtree->h_inodes, GUINT_TO_POINTER (en->parent_ino));
    if (!parent_en) {
        LOG_err (DIR_TREE_LOG, "Parent not found for ino: %"INO_FMT" !", INO en->parent_ino);
        return NULL;
    }

    // if entry is "old", but someone still tries to access it - leave it untouched
    // XXX: implement smarter algorithm here, "time to remove" should be based on the number of hits
    // process files only 
    if (en->age < parent_en->age && 
        !en->is_modified && 
        now > en->access_time && 
        (guint32)(now - en->access_time) >= conf_get_uint (application_get_conf (dtree->app), "filesystem.dir_cache_max_time") &&
        en->type != DET_dir) {

        // first remove item from the inode hash table !
        g_hash_table_remove (dtree->h_inodes, GUINT_TO_POINTER (en->ino));
    
        // now remove from parent's hash table, it will call destroy () fucntion
        if (en->type == DET_dir) {
            // XXX:
            LOG_debug (DIR_TREE_LOG, INO_H"Removing dir: %s", INO_T (en->ino), en->fullpath);
            return TRUE;
        } else {
            LOG_debug (DIR_TREE_LOG, INO_H"Removing file %s", INO_T (en->ino), name);
            //XXX:
            return TRUE;
        }
    }

    return FALSE;
}

// remove all entries which age is less than current
void dir_tree_stop_update (DirTree *dtree, fuse_ino_t parent_ino)
{
    DirEntry *parent_en;
    guint res;

    parent_en = g_hash_table_lookup (dtree->h_inodes, GUINT_TO_POINTER (parent_ino));
    if (!parent_en || parent_en->type != DET_dir) {
        LOG_err (DIR_TREE_LOG, INO_H"DirEntry is not a directory !", INO_T (parent_ino));
        return;
    }
    LOG_debug (DIR_TREE_LOG, INO_H"Removing old DirEntries for: %s ..", INO_T (parent_ino), parent_en->fullpath);

    if (parent_en->type != DET_dir) {
        LOG_err (DIR_TREE_LOG, INO_H"Parent is not a directory !", INO_T (parent_ino));
        return;
    }
    
    res = g_hash_table_foreach_remove (parent_en->h_dir_tree, dir_tree_stop_update_on_remove_child_cb, dtree);
    if (res)
        LOG_debug (DIR_TREE_LOG, INO_H"Removed: %u entries !", INO_T (parent_ino), res);
}

DirEntry *dir_tree_update_entry (DirTree *dtree, G_GNUC_UNUSED const gchar *path, DirEntryType type, 
    fuse_ino_t parent_ino, const gchar *entry_name, long long size, time_t last_modified)
{
    DirEntry *parent_en;
    DirEntry *en;

    
    // get parent
    parent_en = g_hash_table_lookup (dtree->h_inodes, GUINT_TO_POINTER (parent_ino));
    if (!parent_en || parent_en->type != DET_dir) {
        LOG_err (DIR_TREE_LOG, INO_H"DirEntry is not a directory !", INO_T (parent_ino));
        return NULL;
    }

    // get child
    en = g_hash_table_lookup (parent_en->h_dir_tree, entry_name);
    if (en) {
        en->age = parent_en->age;
        en->size = size;
        // we got this entry from the server, mark as existing file
        en->removed = FALSE;
    } else {
        mode_t mode;

        if (type == DET_file)
            mode = FILE_DEFAULT_MODE;
        else
            mode = DIR_DEFAULT_MODE;
            
        en = dir_tree_add_entry (dtree, entry_name, mode,
            type, parent_ino, size, last_modified);
    }

    LOG_debug (DIR_TREE_LOG, INO_H"Updating %s, size: %ld", INO_T (en->ino), entry_name, size);

    return en;
}

// let it know that directory cache have to be updated
static void dir_tree_entry_modified (DirTree *dtree, DirEntry *en)
{
    if (en->type == DET_dir) {
        if (en->dir_cache)
            g_free (en->dir_cache);
        en->dir_cache = NULL;
        en->dir_cache_size = 0;
        //en->dir_cache_created = 0;

        LOG_debug (DIR_TREE_LOG, INO_H"Invalidating cache for directory: %s", INO_T (en->ino), en->basename);
    } else {
        DirEntry *parent_en;
        
        parent_en = g_hash_table_lookup (dtree->h_inodes, GUINT_TO_POINTER (en->parent_ino));
        if (!parent_en || parent_en->type != DET_dir) {
            LOG_err (DIR_TREE_LOG, INO_H"Parent not found!", INO_T (en->ino));
            return;
        }

        dir_tree_entry_modified (dtree, parent_en);
    }
}
/*}}}*/

/*{{{ dir_tree_fill_dir_buf */

typedef struct {
    DirTree *dtree;
    fuse_ino_t ino;
    guint64 size;
    off_t off;
    dir_tree_readdir_cb readdir_cb;
    fuse_req_t req;
    gpointer ctx;
} DirTreeFillDirData;

// callback: directory structure
void dir_tree_fill_on_dir_buf_cb (gpointer callback_data, gboolean success)
{
    DirTreeFillDirData *dir_fill_data = (DirTreeFillDirData *) callback_data;
    DirEntry *en;

    en = g_hash_table_lookup (dir_fill_data->dtree->h_inodes, GUINT_TO_POINTER (dir_fill_data->ino));
    if (!en) {
        LOG_err (DIR_TREE_LOG, INO_H"Entry not found!", INO_T (dir_fill_data->ino));
        dir_fill_data->readdir_cb (dir_fill_data->req, FALSE, dir_fill_data->size, dir_fill_data->off, NULL, 0, dir_fill_data->ctx);
        g_free (dir_fill_data);
        return;
    }
    
    LOG_debug (DIR_TREE_LOG, "[ino: %"INO_FMT" req: %p] Dir fill callback: %s", 
        INO_T (dir_fill_data->ino), dir_fill_data->req, success ? "SUCCESS" : "FAILED");
<<<<<<< HEAD
=======
    
    en->dir_cache_updating = FALSE;
>>>>>>> 06580821

    if (!success) {
        dir_fill_data->readdir_cb (dir_fill_data->req, FALSE, dir_fill_data->size, dir_fill_data->off, NULL, 0, dir_fill_data->ctx);
    } else {
        struct dirbuf b; // directory buffer
        GHashTableIter iter;
        gpointer value;
        DirEntry *parent_en;

        // construct directory buffer
        // add "." and ".."
        memset (&b, 0, sizeof(b));
        rfuse_add_dirbuf (dir_fill_data->req, &b, ".", dir_fill_data->ino, 0);
        rfuse_add_dirbuf (dir_fill_data->req, &b, "..", dir_fill_data->ino, 0);

        parent_en = g_hash_table_lookup (dir_fill_data->dtree->h_inodes, GUINT_TO_POINTER (dir_fill_data->ino));
        if (!parent_en) {
            LOG_err (DIR_TREE_LOG, "Parent not found for ino: %"INO_FMT" !", INO dir_fill_data->ino);
            dir_fill_data->readdir_cb (dir_fill_data->req, FALSE, dir_fill_data->size, dir_fill_data->off, 
                NULL, 0, dir_fill_data->ctx);
            return;
        }

        LOG_debug (DIR_TREE_LOG, INO_H"Entries in directory : %u", INO_T (dir_fill_data->ino), g_hash_table_size (en->h_dir_tree));
        
        // get all directory items
        g_hash_table_iter_init (&iter, en->h_dir_tree);
        while (g_hash_table_iter_next (&iter, NULL, &value)) {
            DirEntry *tmp_en = (DirEntry *) value;

            // Add only updated entries
            if (tmp_en->age >= parent_en->age) {
                rfuse_add_dirbuf (dir_fill_data->req, &b, tmp_en->basename, tmp_en->ino, tmp_en->size);
            } else {
                LOG_debug (DIR_TREE_LOG, INO_H"Entry %s is removed from directory listing!", 
                    INO_T (tmp_en->ino), tmp_en->basename);
            }
        }
        
        // done, save as cache
        if (en->dir_cache)
            g_free (en->dir_cache);

        en->dir_cache_size = b.size;
        en->dir_cache = g_malloc0 (b.size);

        memcpy (en->dir_cache, b.p, b.size);
        // send buffer to fuse
        dir_fill_data->readdir_cb (dir_fill_data->req, TRUE, dir_fill_data->size, dir_fill_data->off, 
            b.p, b.size, dir_fill_data->ctx);

        //free buffer
        g_free (b.p);
        
        en->dir_cache_created = time (NULL);
        LOG_debug (DIR_TREE_LOG, INO_H"Dir cache updated: %u", INO_T (dir_fill_data->ino), en->dir_cache_created);
    }

    g_free (dir_fill_data);
}

static void dir_tree_fill_dir_on_http_ready (gpointer client, gpointer ctx)
{
    HttpConnection *con = (HttpConnection *) client;
    DirTreeFillDirData *dir_fill_data = (DirTreeFillDirData *) ctx;
    DirEntry *en;

    en = g_hash_table_lookup (dir_fill_data->dtree->h_inodes, GUINT_TO_POINTER (dir_fill_data->ino));
    if (!en) {
        LOG_err (DIR_TREE_LOG, INO_H"Entry not found!", INO_T (dir_fill_data->ino));
        dir_fill_data->readdir_cb (dir_fill_data->req, FALSE, dir_fill_data->size, dir_fill_data->off, NULL, 0, dir_fill_data->ctx);
        g_free (dir_fill_data);
        return;
    }

    en = g_hash_table_lookup (dir_fill_data->dtree->h_inodes, GUINT_TO_POINTER (dir_fill_data->ino));
    if (!en) {
        LOG_err (DIR_TREE_LOG, INO_H"Entry not found!", INO_T (dir_fill_data->ino));
        dir_fill_data->readdir_cb (dir_fill_data->req, FALSE, dir_fill_data->size, dir_fill_data->off, NULL, 0, dir_fill_data->ctx);
        return;
    }
    
    // increase directory "age"
    dir_tree_start_update (en, NULL);
    //send http request
    http_connection_get_directory_listing (con, 
        en->fullpath, dir_fill_data->ino,
        dir_tree_fill_on_dir_buf_cb, dir_fill_data
    );
}

// return directory buffer from the cache
// or regenerate directory cache
void dir_tree_fill_dir_buf (DirTree *dtree, 
        fuse_ino_t ino, size_t size, off_t off,
        dir_tree_readdir_cb readdir_cb, fuse_req_t req,
        gpointer ctx)
{
    DirEntry *en;
    DirTreeFillDirData *dir_fill_data;
    
    LOG_debug (DIR_TREE_LOG, INO_H"Requesting directory buffer: [%zd: %"OFF_FMT"]", INO_T (ino), size, off);
    
    en = g_hash_table_lookup (dtree->h_inodes, GUINT_TO_POINTER (ino));

    // if directory does not exist
    // or it's not a directory type ?
    if (!en || en->type != DET_dir) {
        LOG_msg (DIR_TREE_LOG, INO_H"Directory not found !", INO_T (ino));
        readdir_cb (req, FALSE, size, off, NULL, 0, ctx);
        return;
    }
    
    // already have directory buffer in the cache
    if (!dir_tree_is_cache_expired (dtree, en)) {
        LOG_debug (DIR_TREE_LOG, INO_H"Sending directory buffer from cache !", INO_T (ino));
        readdir_cb (req, TRUE, size, off, en->dir_cache, en->dir_cache_size, ctx);
        return;
    }

    // make sure that subsequent requests return the same directory structure
    if (off > 0) {
        // update timer, if subsequent requests has the same "req" as the one which updated dir cache
        //XXX: dir_fill_data->en->dir_cache_created = time (NULL);
        LOG_debug (DIR_TREE_LOG, INO_H"Sending directory buffer from cache !", INO_T (ino));
        readdir_cb (req, TRUE, size, off, en->dir_cache, en->dir_cache_size, ctx);
        return;
    }

    // reset dir cache
    if (en->dir_cache)
        g_free (en->dir_cache);
    en->dir_cache = NULL;
    en->dir_cache_size = 0;
    //en->dir_cache_created = 0;

    dir_fill_data = g_new0 (DirTreeFillDirData, 1);
    dir_fill_data->dtree = dtree;
    dir_fill_data->ino = ino;
    dir_fill_data->size = size;
    dir_fill_data->off = off;
    dir_fill_data->readdir_cb = readdir_cb;
    dir_fill_data->req = req;
    dir_fill_data->ctx = ctx;
    
#warning "XXXX"
    // if no request is being sent
    // and it's new or expired
    if (!en->dir_cache_updating && 
        (!en->dir_cache_created || 
        time (NULL) - en->dir_cache_created > 
        (time_t)conf_get_uint (application_get_conf (dtree->app), "filesystem.dir_cache_max_time")))
    {
        LOG_debug (DIR_TREE_LOG, INO_H"Directory cache is expired, getting a fresh list from the server !", INO_T (en->ino));
        
        en->dir_cache_updating = TRUE;

        if (!client_pool_get_client (application_get_ops_client_pool (dtree->app), dir_tree_fill_dir_on_http_ready, dir_fill_data)) {
            LOG_err (DIR_TREE_LOG, "Failed to get http client !");
            readdir_cb (req, FALSE, size, off, NULL, 0, ctx);
            en->dir_cache_updating = FALSE;
            g_free (dir_fill_data);
        }
    } else {
        LOG_debug (DIR_TREE_LOG, INO_H"Returning directory cache from local tree !", INO_T (en->ino));
        dir_tree_fill_on_dir_buf_cb (dir_fill_data, TRUE);
    }
}
/*}}}*/

/*{{{ dir_tree_lookup */

typedef struct {
    DirTree *dtree;
    dir_tree_lookup_cb lookup_cb;
    fuse_req_t req;
    fuse_ino_t ino;

    gboolean not_found;
    char *name;
    fuse_ino_t parent_ino;
} LookupOpData;

static void dir_tree_on_lookup_cb (HttpConnection *con, void *ctx, gboolean success,
    G_GNUC_UNUSED const gchar *buf, G_GNUC_UNUSED size_t buf_len, 
    struct evkeyvalq *headers)
{
    LookupOpData *op_data = (LookupOpData *) ctx;
    const gchar *size_header;
    const gchar *content_type;
    DirEntry  *en;
    
    LOG_debug (DIR_TREE_LOG, INO_H"Got attributes", INO_T (op_data->ino));

    // release HttpConnection
    http_connection_release (con);

    en = g_hash_table_lookup (op_data->dtree->h_inodes, GUINT_TO_POINTER (op_data->ino));
    // entry not found
    if (!en) {
        LOG_debug (DIR_TREE_LOG, INO_H"Entry not found !", INO_T (op_data->ino));
        op_data->lookup_cb (op_data->req, FALSE, 0, 0, 0, 0);
        g_free (op_data);
        return;
    }

    if (!success) {
        LOG_debug (DIR_TREE_LOG, INO_H"Failed to get entry attributes !", INO_T (op_data->ino));
        op_data->lookup_cb (op_data->req, FALSE, 0, 0, 0, 0);
        g_free (op_data);
        en->is_updating = FALSE;
        return;
    }

    // get Content-Length header
    size_header = http_find_header (headers, "Content-Length");
    if (size_header) {
        gint64 size;
        size = strtoll ((char *)size_header, NULL, 10);
        if (size < 0) {
            LOG_err (DIR_TREE_LOG, INO_H"Header contains incorrect file size!", INO_T (op_data->ino));
            size = 0;
        }
        en->size = size;
    }

    dir_tree_entry_update_xattrs (en, headers);
    
    // check if this is a directory
    content_type = http_find_header (headers, "Content-Type");
    if (content_type && !strncmp ((const char *)content_type, "application/x-directory", strlen ("application/x-directory"))) {
        en->type = DET_dir;
        en->mode = DIR_DEFAULT_MODE;
        
        if (!en->h_dir_tree)
            en->h_dir_tree = g_hash_table_new_full (g_str_hash, g_str_equal, g_free, dir_entry_destroy);

        if (en->dir_cache)
            g_free (en->dir_cache);
        en->dir_cache = NULL;
        en->dir_cache_size = 0;
        //en->dir_cache_created = 0;
        
        LOG_debug (DIR_TREE_LOG, INO_H"Converting to directory: %s", INO_T (en->ino), en->fullpath);
    }

    op_data->lookup_cb (op_data->req, TRUE, en->ino, en->mode, en->size, en->ctime);
    en->is_updating = FALSE;
    en->updated_time = time (NULL);
    g_free (op_data);
}

//send http HEAD request
static void dir_tree_on_lookup_con_cb (gpointer client, gpointer ctx)
{
    HttpConnection *con = (HttpConnection *) client;
    LookupOpData *op_data = (LookupOpData *) ctx;
    gchar *req_path = NULL;
    gboolean res;
    DirEntry  *en;

    en = g_hash_table_lookup (op_data->dtree->h_inodes, GUINT_TO_POINTER (op_data->ino));
    // entry not found
    if (!en) {
        LOG_debug (DIR_TREE_LOG, INO_H"Entry not found !", INO_T (op_data->ino));
        op_data->lookup_cb (op_data->req, FALSE, 0, 0, 0, 0);
        g_free (op_data);
        return;
    }

    http_connection_acquire (con);

    req_path = g_strdup_printf ("/%s", en->fullpath);

    res = http_connection_make_request (con, 
        req_path, "HEAD", NULL,
        dir_tree_on_lookup_cb,
        op_data
    );

    g_free (req_path);

    if (!res) {
        LOG_err (DIR_TREE_LOG, INO_H"Failed to create http request !", INO_T (op_data->ino));
        http_connection_release (con);
        op_data->lookup_cb (op_data->req, FALSE, 0, 0, 0, 0);
        en->is_updating = FALSE;
        g_free (op_data);
        return;
    }
}

static void dir_tree_on_lookup_not_found_cb (HttpConnection *con, void *ctx, gboolean success,
    G_GNUC_UNUSED const gchar *buf, G_GNUC_UNUSED size_t buf_len, 
    struct evkeyvalq *headers)
{
    LookupOpData *op_data = (LookupOpData *) ctx;
    const char *size_header;
    const char *last_modified_header;
    DirEntry *en;
    time_t last_modified = time (NULL);
    DirEntry *parent_en;
    gint64 size = 0;
    
    LOG_debug (DIR_TREE_LOG, INO_H"Got attributes !", INO_T (op_data->ino));

    // release HttpConnection
    http_connection_release (con);

    parent_en = g_hash_table_lookup (op_data->dtree->h_inodes, GUINT_TO_POINTER (op_data->parent_ino));
    if (!parent_en) {
        LOG_debug (DIR_TREE_LOG, INO_H"Parent not found for ino: %"INO_FMT" !", INO_T (op_data->ino), INO op_data->parent_ino);

        op_data->lookup_cb (op_data->req, FALSE, 0, 0, 0, 0);
        g_free (op_data->name);
        g_free (op_data);
        return;
    }

    // file not found
    if (!success) {
        LOG_debug (DIR_TREE_LOG, INO_H"Entry not found %s", INO_T (op_data->ino), op_data->name);

        // create a temporary entry to hold this object
        // this is required to avoid further HEAD requests
        en = dir_tree_add_entry (op_data->dtree, op_data->name, FILE_DEFAULT_MODE, DET_file, op_data->parent_ino, 0, time (NULL));
        if (!en) {
            LOG_err (DIR_TREE_LOG, INO_H"Failed to create file: %s !", INO_T (op_data->ino), op_data->name);
        } else {
            // set as removed
            en->removed = TRUE;
        }

        op_data->lookup_cb (op_data->req, FALSE, 0, 0, 0, 0);
        g_free (op_data->name);
        g_free (op_data);
        return;
    }

    // get Content-Length header
    size_header = http_find_header (headers, "Content-Length");
    if (size_header) {
        size = strtoll ((char *)size_header, NULL, 10);
        if (size < 0) {
            LOG_err (DIR_TREE_LOG, INO_H"Header contains incorrect file size!", INO_T (op_data->ino));
            size = 0;
        }
    }

    last_modified_header = http_find_header (headers, "Last-Modified");
    if (last_modified_header) {
        struct tm tmp = {0};
        // Sun, 1 Jan 2006 12:00:00
        if (strptime (last_modified_header, "%a, %d %b %Y %H:%M:%S", &tmp))
            last_modified = mktime (&tmp);
    }
    
    en = dir_tree_update_entry (op_data->dtree, parent_en->fullpath, DET_file, 
        op_data->parent_ino, op_data->name, size, last_modified);

    if (!en) {
        LOG_err (DIR_TREE_LOG, INO_H"Failed to create FileEntry parent ino: %"INO_FMT" !",
            INO_T (op_data->ino), INO op_data->parent_ino);

        op_data->lookup_cb (op_data->req, FALSE, 0, 0, 0, 0);
        g_free (op_data->name);
        g_free (op_data);
        return;
    }
    
    dir_tree_entry_update_xattrs (en, headers);

    op_data->lookup_cb (op_data->req, TRUE, en->ino, en->mode, en->size, en->ctime);
    g_free (op_data->name);
    g_free (op_data);
}

//send http HEAD request when a file "not found"
static void dir_tree_on_lookup_not_found_con_cb (gpointer client, gpointer ctx)
{
    HttpConnection *con = (HttpConnection *) client;
    LookupOpData *op_data = (LookupOpData *) ctx;
    gchar *req_path = NULL;
    gboolean res;
    DirEntry *parent_en;
    gchar *fullpath;

    parent_en = g_hash_table_lookup (op_data->dtree->h_inodes, GUINT_TO_POINTER (op_data->parent_ino));
    if (!parent_en) {
        LOG_err (DIR_TREE_LOG, INO_H"Parent not found, parent_ino: %"INO_FMT" !", INO_T (op_data->ino), INO op_data->parent_ino);

        op_data->lookup_cb (op_data->req, FALSE, 0, 0, 0, 0);
        g_free (op_data->name);
        g_free (op_data);
        return;
    }

    http_connection_acquire (con);

    if (op_data->parent_ino == FUSE_ROOT_ID)
        fullpath = g_strdup_printf ("%s", op_data->name);
    else
        fullpath = g_strdup_printf ("%s/%s", parent_en->fullpath, op_data->name);

    req_path = g_strdup_printf ("/%s", fullpath);

    g_free (fullpath);

    res = http_connection_make_request (con, 
        req_path, "HEAD", NULL,
        dir_tree_on_lookup_not_found_cb,
        op_data
    );

    g_free (req_path);

    if (!res) {
        LOG_err (DIR_TREE_LOG, "Failed to create http request !");
        http_connection_release (con);
        op_data->lookup_cb (op_data->req, FALSE, 0, 0, 0, 0);
        g_free (op_data->name);
        g_free (op_data);
        return;
    }
}

static void dir_tree_on_lookup_read (G_GNUC_UNUSED fuse_req_t req, gboolean success, 
    G_GNUC_UNUSED size_t max_size, G_GNUC_UNUSED off_t off,
    G_GNUC_UNUSED const char *buf, G_GNUC_UNUSED size_t buf_size, 
    gpointer ctx)
{
    LookupOpData *op_data = (LookupOpData *) ctx;

    if (!success) {
        LOG_err (DIR_TREE_LOG, INO_H"Failed to get directory listing !", INO_T (op_data->ino));
        op_data->lookup_cb (op_data->req, FALSE, 0, 0, 0, 0);
        g_free (op_data->name);
        g_free (op_data);
        return;
    }

    // directory cache is filled, repeat search
    // XXX: add recursion protection !!
    dir_tree_lookup (op_data->dtree, op_data->parent_ino, op_data->name,
        op_data->lookup_cb, op_data->req);
    g_free (op_data->name);
    g_free (op_data);
}

// lookup entry and return attributes
void dir_tree_lookup (DirTree *dtree, fuse_ino_t parent_ino, const char *name,
    dir_tree_lookup_cb lookup_cb, fuse_req_t req)
{
    DirEntry *dir_en, *en;
    time_t t;
    
    LOG_debug (DIR_TREE_LOG, INO_H"Looking up for: %s", INO_T (parent_ino), name);

    dir_en = g_hash_table_lookup (dtree->h_inodes, GUINT_TO_POINTER (parent_ino));
    
    // entry not found or not a dir
    if (!dir_en || dir_en->type != DET_dir) {
        LOG_msg (DIR_TREE_LOG, INO_H"Directory not found !", INO_T (parent_ino));
        lookup_cb (req, FALSE, 0, 0, 0, 0);
        return;
    }

    // directory cache is expired
    // XXX: add recursion protection !!
    if (dir_tree_is_cache_expired (dtree, dir_en)) {
        
        LookupOpData *op_data;
        
        op_data = g_new0 (LookupOpData, 1);
        op_data->dtree = dtree;
        op_data->lookup_cb = lookup_cb;
        op_data->req = req;
        op_data->not_found = TRUE;
        op_data->parent_ino = parent_ino;
        op_data->name = g_strdup (name);

        LOG_debug (DIR_TREE_LOG, INO_H"Getting directory listing ..", INO_T (dir_en->ino));
        dir_tree_fill_dir_buf (dtree, dir_en->ino, 1024*1024*1, 0, dir_tree_on_lookup_read, req, op_data);

        return;
    }    

    en = g_hash_table_lookup (dir_en->h_dir_tree, name);
    if (!en) {
        LookupOpData *op_data;

        //XXX: CacheMng !

        op_data = g_new0 (LookupOpData, 1);
        op_data->dtree = dtree;
        op_data->lookup_cb = lookup_cb;
        op_data->req = req;
        op_data->not_found = TRUE;
        op_data->parent_ino = parent_ino;
        op_data->name = g_strdup (name);

        LOG_debug (DIR_TREE_LOG, INO_H"Entry (%s) not found, sending request to the server.", INO_T (dir_en->ino), name);
        
        if (!client_pool_get_client (application_get_ops_client_pool (op_data->dtree->app),
            dir_tree_on_lookup_not_found_con_cb, op_data)) 
        {
            LOG_err (DIR_TREE_LOG, "Failed to get http client !");
            op_data->lookup_cb (op_data->req, FALSE, 0, 0, 0, 0);
            g_free (op_data->name);
            g_free (op_data);
        }
        return;
    }

    // update access time
    en->access_time = time (NULL);

    // file is removed
    // XXX: need to re-check if the file appeared on the server
    if (en->removed) {
        LOG_debug (DIR_TREE_LOG, INO_H"Entry '%s' is removed !", INO_T (en->ino), name);
        lookup_cb (req, FALSE, 0, 0, 0, 0);
        return;
    }

    // get extra info for file
    /*
    if (!en->is_updating) {
        LookupOpData *op_data;

        //XXX: CacheMng !

        op_data = g_new0 (LookupOpData, 1);
        op_data->dtree = dtree;
        op_data->lookup_cb = lookup_cb;
        op_data->req = req;
        op_data->ino = en->ino;
        op_data->not_found = FALSE;

        en->is_updating = TRUE;

        LOG_debug (DIR_TREE_LOG, "Getting information, ino: %"INO_FMT, INO en->ino);

        if (!client_pool_get_client (application_get_ops_client_pool (dtree->app), dir_tree_lookup_on_con_cb, op_data)) {
            LOG_err (DIR_TREE_LOG, "Failed to get http client !");
            lookup_cb (req, FALSE, 0, 0, 0, 0);
            en->is_updating = FALSE;
            g_free (op_data);
        }

        return;
    }
    */

    if (en->is_modified && !en->is_updating && en->type == DET_dir) {

        LookupOpData *op_data;

        //XXX: CacheMng !

        op_data = g_new0 (LookupOpData, 1);
        op_data->dtree = dtree;
        op_data->lookup_cb = lookup_cb;
        op_data->req = req;
        op_data->ino = en->ino;
        op_data->not_found = FALSE;

        en->is_updating = TRUE;

        LOG_debug (DIR_TREE_LOG, INO_H"Entry '%s' is modified !", INO_T (en->ino), name);
        
        
        if (!client_pool_get_client (application_get_ops_client_pool (dtree->app), dir_tree_on_lookup_con_cb, op_data)) {
            LOG_err (DIR_TREE_LOG, "Failed to get http client !");
            lookup_cb (req, FALSE, 0, 0, 0, 0);
            en->is_updating = FALSE;
            g_free (op_data);
        }
        
        // lookup_cb (req, TRUE, en->ino, en->mode, en->size, en->ctime);
        return;
    }
    
    t = time (NULL);

    // compatibility with s3fs: send HEAD request to server if file size is 0 to check if it's a directory
    if (!en->is_updating && en->type == DET_file && en->size == 0 && t >= en->updated_time &&
        t - en->updated_time >= (time_t)conf_get_uint (application_get_conf (dtree->app), "filesystem.dir_cache_max_time") &&
        conf_get_boolean (application_get_conf (dtree->app), "s3.check_empty_files")) {

        LookupOpData *op_data;

        //XXX: CacheMng !
        LOG_debug (DIR_TREE_LOG, INO_H"FILE has 0 length: %s", INO_T (en->ino), en->fullpath);

        op_data = g_new0 (LookupOpData, 1);
        op_data->dtree = dtree;
        op_data->lookup_cb = lookup_cb;
        op_data->req = req;
        op_data->ino = en->ino;
        op_data->not_found = FALSE;

        en->is_updating = TRUE;

        if (!client_pool_get_client (application_get_ops_client_pool (dtree->app), dir_tree_on_lookup_con_cb, op_data)) {
            LOG_err (DIR_TREE_LOG, "Failed to get http client !");
            lookup_cb (req, FALSE, 0, 0, 0, 0);
            en->is_updating = FALSE;
            g_free (op_data);
        }

        return;
    }

    lookup_cb (req, TRUE, en->ino, en->mode, en->size, en->ctime);
}
/*}}}*/

/*{{{ dir_tree_getattr */

typedef struct {
    DirTree *dtree;
    dir_tree_getattr_cb getattr_cb;
    fuse_req_t req;
    fuse_ino_t ino;
} GetAttrOpData;
/*
static void dir_tree_getattr_on_attr_cb (HttpConnection *con, void *ctx, gboolean success,
    G_GNUC_UNUSED const gchar *buf, G_GNUC_UNUSED size_t buf_len, 
    G_GNUC_UNUSED struct evkeyvalq *headers)
{
    GetAttrOpData *op_data = (GetAttrOpData *) ctx;
    DirEntry  *en;

    // release HttpConnection
    http_connection_release (con);

    en = g_hash_table_lookup (op_data->dtree->h_inodes, GUINT_TO_POINTER (op_data->ino));
    
    // entry not found
    if (!en) {
        LOG_err (DIR_TREE_LOG, "Entry (%"INO_FMT") not found !", INO op_data->ino);
        op_data->getattr_cb (op_data->req, FALSE, 0, 0, 0, 0);
        g_free (op_data);
        return;
    }

    if (!success) {
        LOG_err (DIR_TREE_LOG, "Failed to get entry (%"INO_FMT") attributes !", INO op_data->ino);
        op_data->getattr_cb (op_data->req, FALSE, 0, 0, 0, 0);
        en->is_updating = FALSE;
        g_free (op_data);
        return;
    }

    LOG_debug (DIR_TREE_LOG, "Got attributes for ino: %"INO_FMT" size: %zu", INO op_data->ino, en->size);
    
    en->is_updating = FALSE;
    op_data->getattr_cb (op_data->req, TRUE, en->ino, en->mode, en->size, en->ctime);
    g_free (op_data);
}

//send http HEAD request
static void dir_tree_getattr_on_con_cb (gpointer client, gpointer ctx)
{
    HttpConnection *con = (HttpConnection *) client;
    GetAttrOpData *op_data = (GetAttrOpData *) ctx;
    gchar *req_path = NULL;
    gboolean res;
    DirEntry  *en;

    en = g_hash_table_lookup (op_data->dtree->h_inodes, GUINT_TO_POINTER (op_data->ino));
    
    // entry not found
    if (!en) {
        LOG_err (DIR_TREE_LOG, "Entry (%"INO_FMT") not found !", INO op_data->ino);
        op_data->getattr_cb (op_data->req, FALSE, 0, 0, 0, 0);
        g_free (op_data);
        return;
    }

    http_connection_acquire (con);

    req_path = g_strdup_printf ("/%s", en->fullpath);

    res = http_connection_make_request (con, 
        req_path, "HEAD", NULL,
        dir_tree_getattr_on_attr_cb,
        op_data
    );

    g_free (req_path);

    if (!res) {
        LOG_err (DIR_TREE_LOG, "Failed to create http request !");
        http_connection_release (con);
        op_data->getattr_cb (op_data->req, FALSE, 0, 0, 0, 0);
        en->is_updating = FALSE;
        g_free (op_data);
        return;
    }
}
*/

// return entry attributes
void dir_tree_getattr (DirTree *dtree, fuse_ino_t ino, 
    dir_tree_getattr_cb getattr_cb, fuse_req_t req)
{
    DirEntry *en;
    
    LOG_debug (DIR_TREE_LOG, INO_H"Getting attributes..", INO_T (ino));
    
    en = g_hash_table_lookup (dtree->h_inodes, GUINT_TO_POINTER (ino));
    
    // entry not found
    if (!en) {
        LOG_msg (DIR_TREE_LOG, INO_H"Entry not found !", INO_T (ino));
        getattr_cb (req, FALSE, 0, 0, 0, 0);
        return;
    }

    // get extra info for file
    /*
    if (!en->is_updating) {
        GetAttrOpData *op_data;

        //XXX: CacheMng !

        op_data = g_new0 (GetAttrOpData, 1);
        op_data->dtree = dtree;
        op_data->getattr_cb = getattr_cb;
        op_data->req = req;
        op_data->ino = ino;

        en->is_updating = TRUE;

        if (!client_pool_get_client (application_get_ops_client_pool (dtree->app), dir_tree_getattr_on_con_cb, op_data)) {
            LOG_err (DIR_TREE_LOG, "Failed to get http client !");
            getattr_cb (req, FALSE, 0, 0, 0, 0);
            g_free (op_data);
        }

        return;
    }
    */

    getattr_cb (req, TRUE, en->ino, en->mode, en->size, en->ctime);
}
/*}}}*/

/*{{{ dir_tree_setattr */
// set entry's attributes
// update directory cache
// XXX: not fully implemented
void dir_tree_setattr (DirTree *dtree, fuse_ino_t ino, 
    G_GNUC_UNUSED struct stat *attr, G_GNUC_UNUSED int to_set,
    dir_tree_setattr_cb setattr_cb, fuse_req_t req, G_GNUC_UNUSED void *fi)
{
    DirEntry  *en;
    
    LOG_debug (DIR_TREE_LOG, INO_H"Setting attributes", INO_T (ino));
    
    en = g_hash_table_lookup (dtree->h_inodes, GUINT_TO_POINTER (ino));
    
    // entry not found
    if (!en) {
        LOG_msg (DIR_TREE_LOG, INO_H"Entry not found !", INO_T (ino));
        setattr_cb (req, FALSE, 0, 0, 0);
        return;
    }
    //XXX: en->mode
    setattr_cb (req, TRUE, en->ino, en->mode, en->size);
}
/*}}}*/

/*{{{ dir_tree_file_create */

// add new file entry to directory
void dir_tree_file_create (DirTree *dtree, fuse_ino_t parent_ino, const char *name, mode_t mode,
    DirTree_file_create_cb file_create_cb, fuse_req_t req, struct fuse_file_info *fi)
{
    DirEntry *dir_en, *en;
    FileIO *fop;
    
    // get parent, must be dir
    dir_en = g_hash_table_lookup (dtree->h_inodes, GUINT_TO_POINTER (parent_ino));
    
    // entry not found
    if (!dir_en || dir_en->type != DET_dir) {
        LOG_err (DIR_TREE_LOG, INO_H"Directory not found !", INO_T (parent_ino));
        file_create_cb (req, FALSE, 0, 0, 0, fi);
        return;
    }
    
    // check if such entry exists
    en = g_hash_table_lookup (dir_en->h_dir_tree, name);
    if (!en) {
        // create a new entry
        en = dir_tree_add_entry (dtree, name, mode, DET_file, parent_ino, 0, time (NULL));
        if (!en) {
            LOG_err (DIR_TREE_LOG, INO_H"Failed to create file: %s !", INO_T (parent_ino), name);
            file_create_cb (req, FALSE, 0, 0, 0, fi);
            return;
        }
    } else {
        // update
        en->removed = FALSE;
        en->access_time = time (NULL);
        en->age = dir_en->age;

        // inform the parent that his dir cache is no longer up-to-dated
        dir_tree_entry_modified (dtree, dir_en);
    }

    //XXX: set as new 
    en->is_modified = TRUE;

    fop = fileio_create (dtree->app, en->fullpath, en->ino, TRUE);
    fi->fh = (uint64_t) fop;

    LOG_debug (DIR_TREE_LOG, INO_FOP_H"New Entry created: %s, directory ino: %"INO_FMT, INO_T (en->ino), fop, name, INO parent_ino);

    file_create_cb (req, TRUE, en->ino, en->mode, en->size, fi);
}
/*}}}*/

/*{{{ dir_tree_file_open */
// existing file is opened, create context data
void dir_tree_file_open (DirTree *dtree, fuse_ino_t ino, struct fuse_file_info *fi, 
    DirTree_file_open_cb file_open_cb, fuse_req_t req)
{
    DirEntry *en;
    FileIO *fop;

    en = g_hash_table_lookup (dtree->h_inodes, GUINT_TO_POINTER (ino));

    // if entry does not exist
    // or it's not a directory type ?
    if (!en) {
        LOG_msg (DIR_TREE_LOG, INO_H"Entry not found !", INO_T (ino));
        file_open_cb (req, FALSE, fi);
        return;
    }

    fop = fileio_create (dtree->app, en->fullpath, en->ino, FALSE);
    fi->fh = (uint64_t) fop;

    LOG_debug (DIR_TREE_LOG, INO_FOP_H"dir_tree_open", INO_T (en->ino), fop);

    file_open_cb (req, TRUE, fi);
}
/*}}}*/

/*{{{ dir_tree_file_release*/
// file is closed, free context data
void dir_tree_file_release (DirTree *dtree, fuse_ino_t ino, G_GNUC_UNUSED struct fuse_file_info *fi)
{
    DirEntry *en;
    FileIO *fop;

    en = g_hash_table_lookup (dtree->h_inodes, GUINT_TO_POINTER (ino));

    // if entry does not exist
    // or it's not a directory type ?
    if (!en) {
        LOG_msg (DIR_TREE_LOG, INO_H"Entry not found !", INO_T (ino));
        //XXX
        return;
    }

    fop = (FileIO *)fi->fh;

    LOG_debug (DIR_TREE_LOG, INO_FOP_H"dir_tree_file_release", INO_T (ino), fop);

    fileio_release (fop);
}
/*}}}*/

/*{{{ dir_tree_file_read */

typedef struct {
    DirTree_file_read_cb file_read_cb;
    fuse_req_t req;
    size_t size;
    fuse_ino_t ino;
} FileReadOpData;

static void dir_tree_on_buffer_read_cb (gpointer ctx, gboolean success, char *buf, size_t size)
{
    FileReadOpData *op_data = (FileReadOpData *)ctx;

    LOG_debug (DIR_TREE_LOG, INO_FROP_H"file READ_cb !", INO_T (op_data->ino), op_data);

    if (!success) {
        LOG_err (DIR_TREE_LOG, INO_FROP_H"Failed to read file !", INO_T (op_data->ino), op_data);
        op_data->file_read_cb (op_data->req, FALSE, NULL, 0);
        g_free (op_data);
        return;
    }

    op_data->file_read_cb (op_data->req, TRUE, buf, size);
    g_free (op_data);
}

// read file starting at off position, size length
void dir_tree_file_read (DirTree *dtree, fuse_ino_t ino, 
    size_t size, off_t off,
    DirTree_file_read_cb file_read_cb, fuse_req_t req,
    G_GNUC_UNUSED struct fuse_file_info *fi)
{
    DirEntry *en;
    FileIO *fop;
    FileReadOpData *op_data;
    
    en = g_hash_table_lookup (dtree->h_inodes, GUINT_TO_POINTER (ino));

    // if entry does not exist
    // or it's not a directory type ?
    if (!en) {
        LOG_err (DIR_TREE_LOG, INO_H"Entry not found !", INO_T (ino));
        file_read_cb (req, FALSE, NULL, 0);
        return;
    }
    
    fop = (FileIO *)fi->fh;

    LOG_debug (DIR_TREE_LOG, INO_FOP_H"Read inode, size: %zd, off: %"OFF_FMT, INO_T (ino), fop, size, off);
    
    op_data = g_new0 (FileReadOpData, 1);
    op_data->file_read_cb = file_read_cb;
    op_data->req = req;
    op_data->size = size;
    op_data->ino = ino;

    fileio_read_buffer (fop, size, off, ino, dir_tree_on_buffer_read_cb, op_data);
}
/*}}}*/

/*{{{ dir_tree_file_write */

typedef struct {
    DirTree *dtree;
    DirTree_file_write_cb file_write_cb;
    fuse_req_t req;
    fuse_ino_t ino;
    off_t off;
} FileWriteOpData;

// buffer is written into local file, or error
static void dir_tree_on_buffer_written_cb (FileIO *fop, gpointer ctx, gboolean success, size_t count)
{
    FileWriteOpData *op_data = (FileWriteOpData *) ctx;
    DirEntry *en;

    op_data->file_write_cb (op_data->req, success, count);

    LOG_debug (DIR_TREE_LOG, INO_FOP_H"Buffer written, count: %zu", INO_T (op_data->ino), fop, count);

    // we need to update entry size !
    if (success) {
        guint64 len;

        en = g_hash_table_lookup (op_data->dtree->h_inodes, GUINT_TO_POINTER (op_data->ino));
        if (!en) {
            LOG_msg (DIR_TREE_LOG, INO_H"Entry not found !", INO_T (op_data->ino));
            g_free (op_data);
            return;
        }
        
        // try to get file size from CacheMng
        len = cache_mng_get_file_length (application_get_cache_mng (op_data->dtree->app), op_data->ino);
        
        // calculate current size in case of CacheMng is disabled or the file is not stored in CacheMng
        if (len == 0) {
            len = op_data->off + count;
            LOG_debug (DIR_TREE_LOG, INO_H"Recalculating file size !", INO_T (op_data->ino));
        }

        en->size = len;
        //en->ctime = time (NULL);
    }
    
    g_free (op_data);
}

// send data via http client
void dir_tree_file_write (DirTree *dtree, fuse_ino_t ino, 
    const char *buf, size_t size, off_t off, 
    DirTree_file_write_cb file_write_cb, fuse_req_t req,
    struct fuse_file_info *fi)
{
    DirEntry *en;
    FileIO *fop;
    FileWriteOpData *op_data;

    en = g_hash_table_lookup (dtree->h_inodes, GUINT_TO_POINTER (ino));

    // if entry does not exist
    // or it's not a directory type ?
    if (!en) {
        LOG_msg (DIR_TREE_LOG, INO_H"Entry not found !", INO_T (ino));
        file_write_cb (req, FALSE,  0);
        return;
    }
    
    fop = (FileIO *)fi->fh;

    // set updated time for write op
    en->updated_time = time (NULL);
    
    LOG_debug (DIR_TREE_LOG, INO_FOP_H"write inode, size: %zd, off: %"OFF_FMT, INO_T (ino), fop, size, off);

    op_data = g_new0 (FileWriteOpData, 1);
    op_data->dtree = dtree;
    op_data->file_write_cb = file_write_cb;
    op_data->req = req;
    op_data->ino = ino;
    op_data->off = off;

    fileio_write_buffer (fop, buf, size, off, ino, dir_tree_on_buffer_written_cb, op_data);
}
/*}}}*/

/*{{{ dir_tree_file_remove */

typedef struct {
    DirTree *dtree;
    fuse_ino_t ino;
    DirTree_file_remove_cb file_remove_cb;
    fuse_req_t req;
} FileRemoveData;

// file is removed
static void dir_tree_file_remove_on_con_data_cb (HttpConnection *con, gpointer ctx, gboolean success,
    G_GNUC_UNUSED const gchar *buf, G_GNUC_UNUSED size_t buf_len, 
    G_GNUC_UNUSED struct evkeyvalq *headers)
{
    FileRemoveData *data = (FileRemoveData *) ctx;
    DirEntry *en;
    
    http_connection_release (con);
    
    en = g_hash_table_lookup (data->dtree->h_inodes, GUINT_TO_POINTER (data->ino));
    if (!en) {
        LOG_err (DIR_TREE_LOG, INO_H"Entry not found !", INO_T (data->ino));
        if (data->file_remove_cb)
            data->file_remove_cb (data->req, FALSE);
		g_free (data);
        return;
    }
   
    LOG_debug (DIR_TREE_LOG, INO_H"Entry is removed !", INO_T (data->ino));

    en->removed = TRUE;
    en->age = 0;

    dir_tree_entry_modified (data->dtree, en);

    if (data->file_remove_cb)
        data->file_remove_cb (data->req, success);

    g_free (data);
}

// http client is ready for a new request
static void dir_tree_file_remove_on_con_cb (gpointer client, gpointer ctx)
{
    HttpConnection *con = (HttpConnection *) client;
    FileRemoveData *data = (FileRemoveData *) ctx;
    gchar *req_path;
    gboolean res;
    DirEntry *en;
    
    en = g_hash_table_lookup (data->dtree->h_inodes, GUINT_TO_POINTER (data->ino));
    if (!en) {
        LOG_err (DIR_TREE_LOG, INO_H"Entry not found !", INO_T (data->ino));
        if (data->file_remove_cb)
            data->file_remove_cb (data->req, FALSE);
        g_free (data);
        return;
    }

    http_connection_acquire (con);

    req_path = g_strdup_printf ("/%s", en->fullpath);
    res = http_connection_make_request (con, 
        req_path, "DELETE", 
        NULL,
        dir_tree_file_remove_on_con_data_cb,
        data
    );
    g_free (req_path);

    if (!res) {
        LOG_err (DIR_TREE_LOG, "Failed to create http request !");
        data->file_remove_cb (data->req, FALSE);
        
        http_connection_release (con);
        g_free (data);
    }
}

// remove file
void dir_tree_file_remove (DirTree *dtree, fuse_ino_t ino, DirTree_file_remove_cb file_remove_cb, fuse_req_t req)
{
    DirEntry *en;
    FileRemoveData *data;
    
    LOG_debug (DIR_TREE_LOG, INO_H"Removing  inode", INO_T (ino));

    en = g_hash_table_lookup (dtree->h_inodes, GUINT_TO_POINTER (ino));

    // if entry does not exist
    // or it's not a directory type ?
    if (!en) {
        LOG_err (DIR_TREE_LOG, INO_H"Entry not found !", INO_T (ino));
        file_remove_cb (req, FALSE);
        return;
    }

    if (en->type != DET_file) {
        LOG_err (DIR_TREE_LOG, INO_H"Entry is not a file !", INO_T (ino));
        file_remove_cb (req, FALSE);
        return;
    }

    // XXX: not sure if the best place
    cache_mng_remove_file (application_get_cache_mng (dtree->app), ino);

    data = g_new0 (FileRemoveData, 1);
    data->dtree = dtree;
    data->ino = ino;
    data->file_remove_cb = file_remove_cb;
    data->req = req;

    client_pool_get_client (application_get_ops_client_pool (dtree->app),
        dir_tree_file_remove_on_con_cb, data);
}

void dir_tree_file_unlink (DirTree *dtree, fuse_ino_t parent_ino, const char *name, 
    DirTree_file_remove_cb file_remove_cb, fuse_req_t req)
{
    DirEntry *en, *parent_en;
    
    LOG_debug (DIR_TREE_LOG, "Unlinking %s, parent_ino: %"INO_FMT, name, parent_ino);

    parent_en = g_hash_table_lookup (dtree->h_inodes, GUINT_TO_POINTER (parent_ino));
    if (!parent_en) {
        LOG_err (DIR_TREE_LOG, "Parent not found, parent_ino: %"INO_FMT, INO parent_ino);
        file_remove_cb (req, FALSE);
        return;
    }

    en = g_hash_table_lookup (parent_en->h_dir_tree, name);
    if (!en) {
        LOG_err (DIR_TREE_LOG, "Entry not found, parent_ino: %"INO_FMT, INO parent_ino);
        file_remove_cb (req, FALSE);
        return;
    }

    dir_tree_file_remove (dtree, en->ino, file_remove_cb, req);
}

/*}}}*/

/*{{{ dir_tree_dir_remove */

typedef struct {
    DirTree *dtree;
    fuse_ino_t ino;
    DirTree_dir_remove_cb dir_remove_cb;
    fuse_req_t req;
    GQueue *q_objects_to_remove;
} DirRemoveData;

static void dir_tree_dir_remove_try_to_remove_object (HttpConnection *con, DirRemoveData *data);

// object is removed, call remove function again
static void dir_tree_dir_remove_on_object_removed_cb (HttpConnection *con, gpointer ctx, 
    G_GNUC_UNUSED gboolean success,
    G_GNUC_UNUSED const gchar *buf, G_GNUC_UNUSED size_t buf_len, 
    G_GNUC_UNUSED struct evkeyvalq *headers)
{
    DirRemoveData *data = (DirRemoveData *) ctx;

    dir_tree_dir_remove_try_to_remove_object (con, data);
}

// check if there is any object left in the queue and remove it
static void dir_tree_dir_remove_try_to_remove_object (HttpConnection *con, DirRemoveData *data)
{
    gchar *line;
    gchar *req_path;
    gboolean res;

    // check if all objects are removed
    if (g_queue_is_empty (data->q_objects_to_remove)) {
        DirEntry *en;
        
        http_connection_release (con);

        LOG_debug (DIR_TREE_LOG, INO_H"All objects are removed !", INO_T (data->ino));

        en = g_hash_table_lookup (data->dtree->h_inodes, GUINT_TO_POINTER (data->ino));
        if (!en) {
            LOG_err (DIR_TREE_LOG, INO_H"Entry not found !", INO_T (data->ino));
            if (data->dir_remove_cb)
                data->dir_remove_cb (data->req, FALSE);
        } else {
            // hide from the dir list
            en->age = 0;
            if (data->dir_remove_cb)
                data->dir_remove_cb (data->req, TRUE);
        }

        _queue_free_full (data->q_objects_to_remove, g_free);
        g_free (data);
        return;
    }

    line = g_queue_pop_tail (data->q_objects_to_remove);

    req_path = g_strdup_printf ("/%s", line);
    g_free (line);

    res = http_connection_make_request (con, 
        req_path, "DELETE", 
        NULL,
        dir_tree_dir_remove_on_object_removed_cb,
        data
    );

    g_free (req_path);

    if (!res) {
        LOG_err (DIR_TREE_LOG, "Failed to create http request !");
        http_connection_release (con);
        if (data->dir_remove_cb)
            data->dir_remove_cb (data->req, FALSE);

        _queue_free_full (data->q_objects_to_remove, g_free);
        g_free (data);
    }

}

// got the list of all objects in the directory
// create list to-remove
static void dir_tree_dir_remove_on_con_objects_cb (HttpConnection *con, gpointer ctx, gboolean success,
        const gchar *buf, size_t buf_len, G_GNUC_UNUSED struct evkeyvalq *headers)
{
    DirRemoveData *data = (DirRemoveData *) ctx;
    struct evbuffer *evb;
    char *line;

    if (!success) {
        LOG_err (DIR_TREE_LOG, "Failed to get directory's content !");
        http_connection_release (con);
        if (data->dir_remove_cb)
            data->dir_remove_cb (data->req, FALSE);
        g_free (data);
        return;
    }

    evb = evbuffer_new ();
    evbuffer_add (evb, buf, buf_len);

    data->q_objects_to_remove = g_queue_new ();
    while ((line = evbuffer_readln (evb, NULL, EVBUFFER_EOL_CRLF))) {
        LOG_debug (DIR_TREE_LOG, "Removing %s", line);
        g_queue_push_head (data->q_objects_to_remove, line);
    }

    evbuffer_free (evb);

    dir_tree_dir_remove_try_to_remove_object (con, data);

}

// http Connection is ready
static void dir_tree_dir_remove_on_con_cb (gpointer client, gpointer ctx)
{
    HttpConnection *con = (HttpConnection *) client;
    DirRemoveData *data = (DirRemoveData *) ctx;
    gchar *req_path;
    gboolean res;
    DirEntry *en;
    
    en = g_hash_table_lookup (data->dtree->h_inodes, GUINT_TO_POINTER (data->ino));
    if (!en) {
        LOG_err (DIR_TREE_LOG, INO_H"Entry not found !", INO_T (data->ino));
        if (data->dir_remove_cb)
            data->dir_remove_cb (data->req, FALSE);

        g_free (data);
        return;
    }

    // XXX: max keys
    req_path = g_strdup_printf ("?prefix=%s/", en->fullpath);

    http_connection_acquire (con);
    res = http_connection_make_request (con, 
        req_path, "GET", 
        NULL,
        dir_tree_dir_remove_on_con_objects_cb,
        data
    );

    g_free (req_path);

    if (!res) {
        LOG_err (DIR_TREE_LOG, "Failed to create http request !");
        if (data->dir_remove_cb)
            data->dir_remove_cb (data->req, FALSE);
        
        http_connection_release (con);
        g_free (data);
    }
}

// try to get directory entry
void dir_tree_dir_remove (DirTree *dtree, fuse_ino_t parent_ino, const char *name, 
    DirTree_dir_remove_cb dir_remove_cb, fuse_req_t req)
{
    DirRemoveData *data;
    DirEntry *parent_en;
    DirEntry *en;

    LOG_debug (DIR_TREE_LOG, "Removing dir: %s parent_ino: %"INO_FMT, name, INO parent_ino);

    parent_en = g_hash_table_lookup (dtree->h_inodes, GUINT_TO_POINTER (parent_ino));
    if (!parent_en || parent_en->type != DET_dir) {
        LOG_err (DIR_TREE_LOG, "Entry not found, parent_ino: %"INO_FMT, INO parent_ino);
        if (dir_remove_cb)
            dir_remove_cb (req, FALSE);
        return;
    }

    en = g_hash_table_lookup (parent_en->h_dir_tree, name);
    if (!en) {
        LOG_debug (DIR_TREE_LOG, "Entry '%s' not found, parent_ino: %"INO_FMT, name, INO parent_ino);
        if (dir_remove_cb)
            dir_remove_cb (req, FALSE);
        return;
    }
    
    // ok, directory is found, get HttpConnection
    data = g_new0 (DirRemoveData, 1);
    data->dtree = dtree;
    data->dir_remove_cb = dir_remove_cb;
    data->req = req;
    data->ino = en->ino;

    if (!client_pool_get_client (application_get_ops_client_pool (dtree->app),
        dir_tree_dir_remove_on_con_cb, data)) {
        LOG_debug (DIR_TREE_LOG, "Failed to get HTTPPool !");
        if (dir_remove_cb)
            dir_remove_cb (req, FALSE);
        g_free (data);
        return;
    }
}
/*}}}*/

/*{{{ dir_tree_dir_create */
void dir_tree_dir_create (DirTree *dtree, fuse_ino_t parent_ino, const char *name, mode_t mode,
     dir_tree_mkdir_cb mkdir_cb, fuse_req_t req)
{
    DirEntry *dir_en, *en;
    
    LOG_debug (DIR_TREE_LOG, "Creating dir: %s, parent_ino: %"INO_FMT, name, parent_ino);
    
    dir_en = g_hash_table_lookup (dtree->h_inodes, GUINT_TO_POINTER (parent_ino));
    
    // entry not found
    if (!dir_en || dir_en->type != DET_dir) {
        LOG_err (DIR_TREE_LOG, "Directory not found, parent_ino: %"INO_FMT, INO parent_ino);
        mkdir_cb (req, FALSE, 0, 0, 0, 0);
        return;
    }
    
    en = g_hash_table_lookup (dir_en->h_dir_tree, name);
    if (!en) {
        // create a new entry
        en = dir_tree_add_entry (dtree, name, mode, DET_dir, parent_ino, 10, time (NULL));
        if (!en) {
            LOG_err (DIR_TREE_LOG, "Failed to create dir: %s, parent_ino: %"INO_FMT, name, parent_ino);
            mkdir_cb (req, FALSE, 0, 0, 0, 0);
            return;
        }
    } else {
        // lookup has created a default "file type" entry
        en->type = DET_dir;
        if (!en->h_dir_tree)
            en->h_dir_tree = g_hash_table_new_full (g_str_hash, g_str_equal, g_free, dir_entry_destroy);
        en->removed = FALSE;
        en->access_time = time (NULL);
        if (en->dir_cache)
            g_free (en->dir_cache);
        en->dir_cache = NULL;
        en->dir_cache_size = 0;
        //en->dir_cache_created = 0;
    }

    //XXX: set as new 
    en->is_modified = FALSE;
    
    // do not delete it
    en->age = G_MAXUINT32;
    en->mode = DIR_DEFAULT_MODE;

    mkdir_cb (req, TRUE, en->ino, en->mode, en->size, en->ctime);
}
/*}}}*/

/*{{{ dir_tree_rename */

typedef struct {
    DirTree *dtree;
    fuse_ino_t parent_ino;
    char *name;
    fuse_ino_t newparent_ino;
    char *newname;
    DirTree_rename_cb rename_cb;
    fuse_req_t req;
} RenameData;

static void rename_data_destroy (RenameData *rdata)
{
    g_free (rdata->name);
    g_free (rdata->newname);
    g_free (rdata);
}

/*{{{ delete object */

static void dir_tree_on_rename_delete_cb (HttpConnection *con, gpointer ctx, gboolean success,
    G_GNUC_UNUSED const gchar *buf, G_GNUC_UNUSED size_t buf_len, 
    G_GNUC_UNUSED struct evkeyvalq *headers)
{
    RenameData *rdata = (RenameData *) ctx;
    DirEntry *en;
    DirEntry *parent_en;
    DirEntry *newparent_en;
    
    http_connection_release (con);

    if (!success) {
        LOG_err (DIR_TREE_LOG, "Failed to rename !");
        if (rdata->rename_cb)
            rdata->rename_cb (rdata->req, FALSE);
        rename_data_destroy (rdata);
        return;
    }
    
    parent_en = g_hash_table_lookup (rdata->dtree->h_inodes, GUINT_TO_POINTER (rdata->parent_ino));
    if (!parent_en || parent_en->type != DET_dir) {
        LOG_err (DIR_TREE_LOG, INO_H"Entry not found !", INO_T (rdata->parent_ino));
        if (rdata->rename_cb)
            rdata->rename_cb (rdata->req, FALSE);
        rename_data_destroy (rdata);
        return;
    }
   
    en = g_hash_table_lookup (parent_en->h_dir_tree, rdata->name);
    if (!en) {
        LOG_debug (DIR_TREE_LOG, "Entry '%s' not found, parent_ino: %"INO_FMT, rdata->name, INO_T (rdata->parent_ino));
        if (rdata->rename_cb)
            rdata->rename_cb (rdata->req, FALSE);
        rename_data_destroy (rdata);
        return;
    }
    
    newparent_en = g_hash_table_lookup (rdata->dtree->h_inodes, GUINT_TO_POINTER (rdata->newparent_ino));
    if (!newparent_en || newparent_en->type != DET_dir) {
        LOG_err (DIR_TREE_LOG, INO_H"Entry not found", INO_T (rdata->newparent_ino));
        if (rdata->rename_cb)
            rdata->rename_cb (rdata->req, FALSE);
        rename_data_destroy (rdata);
        return;
    }

    // 1. inform that source was removed
    en->removed = TRUE;
    dir_tree_entry_modified (rdata->dtree, en);

    // 2. inform that desination dir was modified
    dir_tree_entry_modified (rdata->dtree, newparent_en);

    // done !
    if (rdata->rename_cb)
        rdata->rename_cb (rdata->req, TRUE);
    rename_data_destroy (rdata);
}

static void dir_tree_on_rename_delete_con_cb (gpointer client, gpointer ctx)
{
    HttpConnection *con = (HttpConnection *) client;
    RenameData *rdata = (RenameData *) ctx;
    gchar *req_path = NULL;
    gboolean res;
    DirEntry *en;
    DirEntry *parent_en;
    
    parent_en = g_hash_table_lookup (rdata->dtree->h_inodes, GUINT_TO_POINTER (rdata->parent_ino));
    if (!parent_en || parent_en->type != DET_dir) {
        LOG_err (DIR_TREE_LOG, INO_H"Entry not found !", INO_T (rdata->parent_ino));
        if (rdata->rename_cb)
            rdata->rename_cb (rdata->req, FALSE);
        rename_data_destroy (rdata);
        return;
    }
   
    en = g_hash_table_lookup (parent_en->h_dir_tree, rdata->name);
    if (!en) {
        LOG_debug (DIR_TREE_LOG, "Entry '%s' not found, parent_ino: %"INO_FMT, rdata->name, rdata->parent_ino);
        if (rdata->rename_cb)
            rdata->rename_cb (rdata->req, FALSE);
        rename_data_destroy (rdata);
        return;
    }

    http_connection_acquire (con);
    req_path = g_strdup_printf ("/%s", en->fullpath);
    res = http_connection_make_request (con, 
        req_path, "DELETE", 
        NULL,
        dir_tree_on_rename_delete_cb,
        rdata
    );
    g_free (req_path);
    
    if (!res) {
        LOG_err (DIR_TREE_LOG, "Failed to create http request !");
        if (rdata->rename_cb)
            rdata->rename_cb (rdata->req, FALSE);
        http_connection_release (con);
        rename_data_destroy (rdata);
        return;
    }
}
/*}}}*/

/*{{{ copy object */
static void dir_tree_on_rename_copy_cb (HttpConnection *con, gpointer ctx, gboolean success,
    G_GNUC_UNUSED const gchar *buf, G_GNUC_UNUSED size_t buf_len, 
    G_GNUC_UNUSED struct evkeyvalq *headers)
{
    RenameData *rdata = (RenameData *) ctx;
    DirEntry *newparent_en;
    DirEntry *en;
    
    http_connection_release (con);

    if (!success) {
        LOG_err (DIR_TREE_LOG, "Failed to rename !");
        if (rdata->rename_cb)
            rdata->rename_cb (rdata->req, FALSE);
        rename_data_destroy (rdata);
        return;
    }

    //XXX: a 200 OK response can contain either a success or an error

    // Update new entry
    newparent_en = g_hash_table_lookup (rdata->dtree->h_inodes, GUINT_TO_POINTER (rdata->newparent_ino));
    if (!newparent_en || newparent_en->type != DET_dir) {
        LOG_err (DIR_TREE_LOG, INO_H"Entry not found !", INO_T (rdata->newparent_ino));
        if (rdata->rename_cb)
            rdata->rename_cb (rdata->req, FALSE);
        rename_data_destroy (rdata);
        return;
    }

    en = g_hash_table_lookup (newparent_en->h_dir_tree, rdata->newname);
    if (!en) {
        LOG_debug (DIR_TREE_LOG, "Entry '%s' not found, parent_ino: %"INO_FMT, rdata->newname, rdata->newparent_ino);
        if (rdata->rename_cb)
            rdata->rename_cb (rdata->req, FALSE);
        rename_data_destroy (rdata);
        return;
    }

    en->removed = FALSE;
    en->access_time = time (NULL);

    // inform the parent that his dir cache is no longer up-to-dated
    dir_tree_entry_modified (rdata->dtree, newparent_en);

    //XXX: reuse file_delete code
    if (!client_pool_get_client (application_get_ops_client_pool (rdata->dtree->app),
        dir_tree_on_rename_delete_con_cb, rdata)) {
        LOG_debug (DIR_TREE_LOG, "Failed to get HTTPPool !");
        if (rdata->rename_cb)
           rdata->rename_cb (rdata->req, FALSE);
        rename_data_destroy (rdata);
        return;
    }
}

static void dir_tree_on_rename_copy_con_cb (gpointer client, gpointer ctx)
{
    HttpConnection *con = (HttpConnection *) client;
    RenameData *rdata = (RenameData *) ctx;
    gchar *dst_path = NULL;
    gchar *src_path = NULL;
    gboolean res;
    DirEntry *en;
    DirEntry *parent_en;
    DirEntry *newparent_en;
    
    parent_en = g_hash_table_lookup (rdata->dtree->h_inodes, GUINT_TO_POINTER (rdata->parent_ino));
    if (!parent_en || parent_en->type != DET_dir) {
        LOG_err (DIR_TREE_LOG, INO_H"Entry not found !", INO_T (rdata->parent_ino));
        if (rdata->rename_cb)
            rdata->rename_cb (rdata->req, FALSE);
        rename_data_destroy (rdata);
        return;
    }
   
    en = g_hash_table_lookup (parent_en->h_dir_tree, rdata->name);
    if (!en) {
        LOG_debug (DIR_TREE_LOG, "Entry '%s' not found, parent_ino: %"INO_FMT, rdata->name, rdata->parent_ino);
        if (rdata->rename_cb)
            rdata->rename_cb (rdata->req, FALSE);
        rename_data_destroy (rdata);
        return;
    }

    newparent_en = g_hash_table_lookup (rdata->dtree->h_inodes, GUINT_TO_POINTER (rdata->newparent_ino));
    if (!newparent_en || newparent_en->type != DET_dir) {
        LOG_err (DIR_TREE_LOG, INO_H"Entry not found !", INO_T (rdata->newparent_ino));
        if (rdata->rename_cb)
            rdata->rename_cb (rdata->req, FALSE);
        rename_data_destroy (rdata);
        return;
    }

    http_connection_acquire (con);
    
    // source
    src_path = g_strdup_printf ("%s/%s", conf_get_string (application_get_conf (rdata->dtree->app), "s3.bucket_name"), en->fullpath);
    http_connection_add_output_header (con, "x-amz-copy-source", src_path);
    g_free (src_path);

    if (rdata->newparent_ino == FUSE_ROOT_ID)
        dst_path = g_strdup_printf ("%s/%s", newparent_en->fullpath, rdata->newname);
    else
        dst_path = g_strdup_printf ("/%s/%s", newparent_en->fullpath, rdata->newname);

    LOG_debug (DIR_TREE_LOG, INO_CON_H"Rename: coping %s to %s", INO_T (en->ino), con, en->fullpath, dst_path); 

    res = http_connection_make_request (con, 
        dst_path, "PUT", 
        NULL,
        dir_tree_on_rename_copy_cb,
        rdata
    );
    g_free (dst_path);

    if (!res) {
        LOG_err (DIR_TREE_LOG, "Failed to create http request !");
        if (rdata->rename_cb)
            rdata->rename_cb (rdata->req, FALSE);
        http_connection_release (con);
        rename_data_destroy (rdata);
        return;
    }
}
/*}}}*/

void dir_tree_rename (DirTree *dtree, 
    fuse_ino_t parent_ino, const char *name, fuse_ino_t newparent_ino, const char *newname,
    DirTree_rename_cb rename_cb, fuse_req_t req)
{
    RenameData *rdata;
    DirEntry *parent_en;
    DirEntry *newparent_en;
    DirEntry *en;

    LOG_debug (DIR_TREE_LOG, "Renaming: %s parent: %"INO_FMT" to %s parent: %"INO_FMT, 
        name, INO parent_ino, newname, INO newparent_ino);

    parent_en = g_hash_table_lookup (dtree->h_inodes, GUINT_TO_POINTER (parent_ino));
    if (!parent_en || parent_en->type != DET_dir) {
        LOG_err (DIR_TREE_LOG, "Entry (ino = %"INO_FMT") not found !", INO parent_ino);
        if (rename_cb)
            rename_cb (req, FALSE);
        return;
    }

    newparent_en = g_hash_table_lookup (dtree->h_inodes, GUINT_TO_POINTER (newparent_ino));
    if (!newparent_en || newparent_en->type != DET_dir) {
        LOG_err (DIR_TREE_LOG, "Entry (ino = %"INO_FMT") not found !", INO newparent_ino);
        if (rename_cb)
            rename_cb (req, FALSE);
        return;
    }

    en = g_hash_table_lookup (parent_en->h_dir_tree, name);
    if (!en) {
        LOG_debug (DIR_TREE_LOG, "Entry '%s' not found !", name);
        if (rename_cb)
            rename_cb (req, FALSE);
        return;
    }
    
    // we need to rename each object, which contains this directory in the path
    // could take a quite amount of time
    if (en->type == DET_dir) {
        LOG_err (DIR_TREE_LOG, "Removing directories is not supported !");
        if (rename_cb)
            rename_cb (req, FALSE);
        return;
    }

    // You create a copy of your object up to 5 GB in size in a single atomic operation using this API. 
    // However, for copying an object greater than 5 GB, you must use the multipart upload API
    if (en->size >= FIVEG) {
        LOG_err (DIR_TREE_LOG, "Removing files larger than 5Gb is not currently supported !");
        if (rename_cb)
            rename_cb (req, FALSE);
        return;
    }

    rdata = g_new0 (RenameData, 1);
    rdata->dtree = dtree;
    rdata->parent_ino = parent_ino;
    rdata->name = g_strdup (name);
    rdata->newparent_ino = newparent_ino;
    rdata->newname = g_strdup (newname);
    rdata->rename_cb = rename_cb;
    rdata->req = req;
    
    if (!client_pool_get_client (application_get_ops_client_pool (dtree->app),
        dir_tree_on_rename_copy_con_cb, rdata)) {
        LOG_debug (DIR_TREE_LOG, "Failed to get HTTPPool !");
        if (rename_cb)
           rename_cb (req, FALSE);
        rename_data_destroy (rdata);
        return;
    }
}
/*}}}*/

/*{{{ dir_tree_getxattr */
typedef enum {
    XATR_etag = 0,
    XATR_version = 1,
    XATR_content = 2,
} XAttrType;

typedef struct {
    DirTree *dtree;
    fuse_ino_t ino;
    fuse_req_t req;
    dir_tree_getxattr_cb getxattr_cb;
    size_t size;
    XAttrType attr_type;
} XAttrData;

static const gchar *dir_tree_getxattr_from_entry (DirEntry *en, XAttrType attr_type)
{
    gchar *out = NULL;
    
    if (attr_type == XATR_etag) {
        out = en->etag;
    } else if (attr_type == XATR_version) {
        out = en->version_id;
    } else if (attr_type == XATR_content) {
        out = en->content_type;
    }

    return out;
}

void dir_tree_entry_update_xattrs (DirEntry *en, struct evkeyvalq *headers)
{
    const gchar *header = NULL;
    
    // For objects created by the PUT Object operation and the POST Object operation, 
    // the ETag is a quoted, 32-digit hexadecimal string representing the MD5 digest of the object data. 
    // For other objects, the ETag may or may not be an MD5 digest of the object data
    header = http_find_header (headers, "ETag");
    if (header) {
        gchar *tmp;
        tmp = (gchar *)header;
        tmp = str_remove_quotes (tmp);

        if (!en->etag)
            en->etag = g_strdup (tmp);
        else if (strcmp (en->etag, tmp)) {
            g_free (en->etag);
            en->etag = g_strdup (tmp);
        }
    }

    header = http_find_header (headers, "x-amz-version-id");
    if (header) {
        if (!en->version_id)
            en->version_id = g_strdup (header);
        else if (strcmp (en->version_id, header)) {
            g_free (en->version_id);
            en->version_id = g_strdup (header);
        }
    }

    header = http_find_header (headers, "Content-Type");
    if (header) {
        if (!en->content_type)
            en->content_type = g_strdup (header);
        else if (strcmp (en->content_type, header)) {
            g_free (en->content_type);
            en->content_type = g_strdup (header);
        }
    }

    en->xattr_time = time (NULL);
}

static void dir_tree_on_getxattr_cb (HttpConnection *con, void *ctx, gboolean success,
    G_GNUC_UNUSED const gchar *buf, G_GNUC_UNUSED size_t buf_len, 
    struct evkeyvalq *headers)
{
    XAttrData *xattr_data = (XAttrData *) ctx;
    DirEntry *en;
    
    LOG_debug (DIR_TREE_LOG, INO_H"Got Xattributes !", INO_T (xattr_data->ino));

    // release HttpConnection
    http_connection_release (con);

    // file not found
    if (!success) {
        LOG_err (DIR_TREE_LOG, INO_H"Failed to get Xattributes !", INO_T (xattr_data->ino));
        xattr_data->getxattr_cb (xattr_data->req, FALSE, xattr_data->ino, NULL, 0);
        g_free (xattr_data);

        return;
    }

    en = g_hash_table_lookup (xattr_data->dtree->h_inodes, GUINT_TO_POINTER (xattr_data->ino));
    if (!en) {
        LOG_err (DIR_TREE_LOG, "Entry (ino = %"INO_FMT") not found !", INO xattr_data->ino);
        xattr_data->getxattr_cb (xattr_data->req, FALSE, xattr_data->ino, NULL, 0);
        g_free (xattr_data);
        return;
    }

    dir_tree_entry_update_xattrs (en, headers);

    xattr_data->getxattr_cb (xattr_data->req, TRUE, xattr_data->ino, 
        dir_tree_getxattr_from_entry (en, xattr_data->attr_type), xattr_data->size);
    
    g_free (xattr_data);
}

static void dir_tree_on_getxattr_con_cb (gpointer client, gpointer ctx)
{
    HttpConnection *con = (HttpConnection *) client;
    XAttrData *xattr_data = (XAttrData *) ctx;
    DirEntry *en;
    gchar *req_path = NULL;
    gboolean res;
    
    en = g_hash_table_lookup (xattr_data->dtree->h_inodes, GUINT_TO_POINTER (xattr_data->ino));
    if (!en) {
        LOG_err (DIR_TREE_LOG, "Entry (ino = %"INO_FMT") not found !", INO xattr_data->ino);
        xattr_data->getxattr_cb (xattr_data->req, FALSE, xattr_data->ino, NULL, 0);
        g_free (xattr_data);
        return;
    }
   
    http_connection_acquire (con);
    
    req_path = g_strdup_printf ("/%s", en->fullpath);

    res = http_connection_make_request (con, 
        req_path, "HEAD", NULL,
        dir_tree_on_getxattr_cb,
        xattr_data
    );

    g_free (req_path);

    if (!res) {
        LOG_err (DIR_TREE_LOG, "Failed to create http request !");
        http_connection_release (con);
        xattr_data->getxattr_cb (xattr_data->req, FALSE, xattr_data->ino, NULL, 0);
        g_free (xattr_data);
        return;
    }
}

void dir_tree_getxattr (DirTree *dtree, fuse_ino_t ino, 
    const char *name, size_t size,
    dir_tree_getxattr_cb getxattr_cb, fuse_req_t req)
{
    DirEntry *en;
    XAttrData *xattr_data = NULL;
    XAttrType attr_type;
    time_t t;
    
    LOG_debug (DIR_TREE_LOG, INO_H"Getting Xattributes ..", INO_T (ino));
    
    en = g_hash_table_lookup (dtree->h_inodes, GUINT_TO_POINTER (ino));
    
    // entry not found
    if (!en) {
        LOG_msg (DIR_TREE_LOG, "Entry (%"INO_FMT") not found !", INO ino);
        getxattr_cb (req, FALSE, ino, NULL, 0);
        return;
    }
    // Xattr for directories not supported
    if (en->type == DET_dir) {
        LOG_debug (DIR_TREE_LOG, "Xattr for directories not supported!");
        getxattr_cb (req, FALSE, ino, NULL, 0);
        return;
    }

    if (!strcmp (name, "user.version")) {
        attr_type = XATR_version;
    } else if (!strcmp (name, "user.etag") || !strcmp (name, "user.md5")) {
        attr_type = XATR_etag;
    } else if (!strcmp (name, "user.content_type")) {
        attr_type = XATR_content;
    } else {
        LOG_debug (DIR_TREE_LOG, "Xattr :%s not supported!", name);
        getxattr_cb (req, FALSE, ino, NULL, 0);
        return;
    }

    // check if we can get data from cache
    t = time (NULL);
    if (t >= en->xattr_time &&
        t - en->xattr_time >= (time_t)conf_get_uint (application_get_conf (dtree->app), "filesystem.dir_cache_max_time")) {

        xattr_data = g_new0 (XAttrData, 1);
        xattr_data->dtree = dtree;
        xattr_data->ino = ino;
        xattr_data->req = req;
        xattr_data->getxattr_cb = getxattr_cb;
        xattr_data->size = size;
        xattr_data->attr_type = attr_type;

        if (!client_pool_get_client (application_get_ops_client_pool (dtree->app),
            dir_tree_on_getxattr_con_cb, xattr_data)) {
            LOG_debug (DIR_TREE_LOG, "Failed to get HTTPPool !");
            getxattr_cb (req, FALSE, ino, NULL, 0);
            g_free (xattr_data);
            return;
        }

    // return from cache
    } else {
        getxattr_cb (req, TRUE, ino, dir_tree_getxattr_from_entry (en, attr_type), size);
    }
}
/*}}}*/

/*{{{ get_stats */
void dir_tree_get_stats (DirTree *dtree, guint32 *total_inodes, guint32 *file_num, guint32 *dir_num)
{
    GHashTableIter iter;
    DirEntry *entry;
    gpointer value;

    if (!dtree)
        return;
    
    *total_inodes = g_hash_table_size (dtree->h_inodes);
    *file_num = 0;
    *dir_num = 0;
    
    g_hash_table_iter_init (&iter, dtree->h_inodes);
    while (g_hash_table_iter_next (&iter, NULL, &value)) {
        entry = (DirEntry *) value;

        if (entry->type == DET_file) {
            *file_num = *file_num + 1;
        } else {
            *dir_num = *dir_num + 1;
        }
    }
}
/*}}}*/<|MERGE_RESOLUTION|>--- conflicted
+++ resolved
@@ -411,11 +411,8 @@
     
     LOG_debug (DIR_TREE_LOG, "[ino: %"INO_FMT" req: %p] Dir fill callback: %s", 
         INO_T (dir_fill_data->ino), dir_fill_data->req, success ? "SUCCESS" : "FAILED");
-<<<<<<< HEAD
-=======
     
     en->dir_cache_updating = FALSE;
->>>>>>> 06580821
 
     if (!success) {
         dir_fill_data->readdir_cb (dir_fill_data->req, FALSE, dir_fill_data->size, dir_fill_data->off, NULL, 0, dir_fill_data->ctx);
